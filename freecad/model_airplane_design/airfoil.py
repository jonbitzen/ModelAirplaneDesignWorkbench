--- conflicted
+++ resolved
@@ -17,13 +17,6 @@
     LINE = 1
     ROUNDED = 2
 
-<<<<<<< HEAD
-class AirfoilType(Enum):
-    CLARKY = "~/Documents/airfoil-data/clarky.dat"
-    GOE173 = "~/Documents/airfoil-data/goe173.dat"
-    NACA2411 = "~/Documents/airfoil-data/naca2411.dat"
-    NACA654221 = "~/Documents/airfoil-data/naca654221.dat"
-=======
 
 # TODO: I think one way for this to work is for the user to add some small set
 #       of airfoils to the project.  That's probably a sane choice, since there
@@ -66,7 +59,6 @@
             case _:
                 print("AirfoilType.to_filename - unknown airfoil type \"" + airfoil_type + "\"")
                 return None
->>>>>>> 07db736b
 
 class AirfoilData:
     """
