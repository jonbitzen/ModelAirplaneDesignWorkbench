<<<<<<< HEAD
from . import airfoil
from . import rib_hole_generators
=======
>>>>>>> 07db736b
from . import utilities
import Draft
from enum import Enum
import FreeCAD as App
import math
import numpy
import os.path
import Part
import Sketcher
from typing import Tuple
from typing import List

def create(
    obj_name: str, 
    # root_airfoil: Sketcher.Sketch,
    # planform: Sketcher.Sketch,
    # path: Sketcher.Sketch,
    # num_sections: int = 5
) -> App.DocumentObject:    

    obj: App.DocumentObject = App.ActiveDocument.addObject(
        "Part::FeaturePython",
        obj_name
    )

    # Wing(obj, root_airfoil, planform, path, num_sections),
    # WingViewProvider(obj.ViewObject),
    Wing(obj)
    WingViewProvider(obj.ViewObject)

    App.ActiveDocument.recompute()
    return obj

def make_spar_cuboid_profile(width: float, height: float, name: str) -> Sketcher.Sketch:
    spar_sk: Sketcher.Sketch = App.activeDocument().addObject('Sketcher::SketchObject', name)
    spar_sk.Placement = utilities.xy_placement
    spar_sk.MapMode = "Deactivated"

    geoList = []
    geoList.append(Part.LineSegment(App.Vector(-1,-1,0),App.Vector(-1,1,0)))
    geoList.append(Part.LineSegment(App.Vector(-1,1,0),App.Vector(1,1,0)))
    geoList.append(Part.LineSegment(App.Vector(1,1,0),App.Vector(1,-1,0)))
    geoList.append(Part.LineSegment(App.Vector(1,-1,0),App.Vector(-1,-1,0)))
    geoList.append(Part.Point(App.Vector(0.000000,0.000000,0)))
    spar_sk.addGeometry(geoList, False)

    conList = []
    conList.append(Sketcher.Constraint('Coincident',0,2,1,1))
    conList.append(Sketcher.Constraint('Coincident',1,2,2,1))
    conList.append(Sketcher.Constraint('Coincident',2,2,3,1))
    conList.append(Sketcher.Constraint('Coincident',3,2,0,1))
    conList.append(Sketcher.Constraint('Horizontal',1))
    conList.append(Sketcher.Constraint('Horizontal',3))
    conList.append(Sketcher.Constraint('Vertical',0))
    conList.append(Sketcher.Constraint('Vertical',2))
    conList.append(Sketcher.Constraint('Symmetric',1,2,0,1,4,1))
    spar_sk.addConstraint(conList)
    del geoList, conList

    spar_sk.addConstraint(Sketcher.Constraint('Coincident',4,1,-1,1))

    spar_sk.addConstraint(Sketcher.Constraint('Distance',1,width))
    spar_sk.setDatum(10,App.Units.Quantity(width))
    spar_sk.renameConstraint(10, u'width')

    spar_sk.addConstraint(Sketcher.Constraint('Distance',2,height))
    spar_sk.setDatum(11,App.Units.Quantity(height))
    spar_sk.renameConstraint(11, u'height')

    return spar_sk
    
class RibPose():
    def __init__(self, position: App.Vector, direction: App.Vector) -> None:
        self.position = position
        self.direction = direction

class PathInterval():
    def __init__(self, offset: float, edge: Part.Edge) -> None:
        self.edge = edge
        self.offset = offset
        # TODO: is there a universe where FirstParameter isn't zero, if so
        #       there is a discontinuity to cope with
        self.start = edge.FirstParameter + offset
        self.end = edge.LastParameter + offset

    def contains(self, location: float) -> bool:
        return location >= self.start and location <= self.end

    def get_pose_at(self, location: float) -> RibPose:
        if not self.contains(location):
            return None
        loc: float = location - self.offset
        pos: App.Vector = self.edge.valueAt(loc)
        tan: App.Vector = self.edge.tangentAt(loc)
        return RibPose(pos, tan)

class PathHelper():
    def __init__(self, path: List[Part.Edge]) -> None:

        self.path: List[PathInterval] = []
        self.length: float = 0

        origin: App.Vector = App.Vector(0,0,0)
        path.sort(key=lambda edge: edge.valueAt(edge.FirstParameter).distanceToPoint(origin))

        self.length = 0
        for edge in path:
            path_segment = \
                PathInterval(
                    self.length,
                    edge
                )

            self.path.append(path_segment)
            self.length += edge.Length

    def get_rib_poses(self, num_poses: int) -> List[RibPose]:
        pose_list: List[RibPose] = []
        for edge_dist in numpy.linspace(0.0, self.length, num_poses):
            pose_generated: bool = False
            for edge_int in self.path:
                
                rib_pose: RibPose = edge_int.get_pose_at(edge_dist)
                if rib_pose is not None:
                    pose_list.append(rib_pose)
                    pose_generated = True
                    continue

            if not pose_generated:
                print("PathHelper.get_rib_poses: failed to generate pose at " +  str(edge_dist))
        return pose_list                    

# TODO: I think eventually the Rib is going to need to encapsulate its airfoil
#       as well as a structure generator.  I think it'll also need to help out
#       when we go to compute an intersection with a spar
#
#       This will also likely have to be a Part::FeaturePython thing, so that it 
#       shows up in the part container with everything it owns.  Yeah, I guess 
#       whenever it calls execute, it'll walk its own sketches
#       
class Rib():
    def __init__(
            self, 
            root_airfoil: Sketcher.Sketch,
            root_norm: App.Vector, 
            pose: RibPose,
            pf_dist: float, 
            min_y: float
        ) -> None:

        self.airfoil: Sketcher.Sketch = None
        self.structure: Sketcher.Sketch = None
        self.interferences: List[Sketcher.Sketch] = []

        wp_tangent: App.Vector = pose.direction.normalize()
        rot_axis: App.Vector = root_norm.cross(wp_tangent)
        if rot_axis.Length != 0:
            rot_axis = rot_axis.normalize()
        angle: float = math.degrees(root_norm.getAngle(wp_tangent))

        base_dist = root_airfoil.Shape.BoundBox.YLength

        scale_factor = pf_dist/base_dist

        ra_orig_placement = root_airfoil.Placement
        root_airfoil.Placement = utilities.xy_placement
        af_shape: Part.Shape = root_airfoil.Shape.copy()
        af_shape.scale(scale_factor)
        next_af: Sketcher.SketchObject = Draft.make_sketch(af_shape, True)
        
        root_airfoil.Placement = ra_orig_placement

        next_af.Placement = ra_orig_placement

        # store off the original placement - we need it to get back into the
        # original plane later
        orig_placement = next_af.Placement.Base
        orig_axis = next_af.Placement.Rotation.Axis
        orig_angle = math.degrees(next_af.Placement.Rotation.Angle)

        # clear the placement, so we can rotate the rib section properly
        next_af.Placement = utilities.xy_placement

        # rotate the rib section into the path tangent
        next_af.Placement.rotate(
            next_af.Shape.BoundBox.Center,
            rot_axis,
            angle
        )

        # rotate once more to get the rib section back into its original frame
        next_af.Placement.rotate(
            App.Vector(0,0,0),
            orig_axis,
            orig_angle
        )

        # locate the rib in the appropriate place along the path
        next_af.Placement.Base = pose.position + orig_placement

        # adjust the placement Y coordinate to keep the airfoil inside the
        # wing planform
        next_af.Placement.Base.y += min_y - root_airfoil.Shape.BoundBox.YMin * scale_factor
        next_af.recompute()

        self.airfoil = next_af

class Planform():    
    def __init__(self, pf_edges: List[Part.Edge]) -> None:
        self.pf_edges = Part.__sortEdges__(pf_edges)

    def get_rib_length_at(self, position: App.Vector, direction: App.Vector) -> Tuple[float, float]:
        '''
        use position and direction to construct a plane, then calculate the
        intersection between the plane and the planform to get rib length, as 
        well as the leading edge y coordinate
        '''
        plane = Part.Plane(position, direction)

        # the plane should intersect the wing planform in two places
        pf_intersections: List[Part.Vertex] = []

        for edge in self.pf_edges:

            trimmed_curve: Part.Curve = edge.Curve
            trimmed_curve = trimmed_curve.trim(*edge.ParameterRange)

            intersections = plane.intersect(trimmed_curve)
            # if there are no intersections, skip the rest of the loop
            if intersections is None:
                continue
            
            p: Part.Point
            for p in intersections[0]:
                pf_intersections.append(Part.Vertex(p))

            # if we have found the needed planform intersections, we're done
            if len(pf_intersections) == 2:
                p0: Part.Vertex = pf_intersections[0]
                p1: Part.Vertex = pf_intersections[1]
                dist_t = p0.distToShape(p1)
                dist = dist_t[0]
                return dist, min(p0.Y, p1.Y)

class WingEdge(Enum):
    LEADING = 1
    TRAILING = 2

class Wing():
    def __init__(
            self, 
            obj: App.DocumentObject,
            # root_airfoil: Sketcher.Sketch,
            # planform: Sketcher.Sketch,
            # path: Sketcher.Sketch,
            # num_sections: int = 5
        ) -> None:

        self.attach(obj)

        # obj.addProperty(
        #     "App::PropertyLink", 
        #     "root_airfoil", 
        #     "Wing", 
        #     "The airfoil to use for the wing root"
        # ).root_airfoil = None
        # obj.addObject(obj.root_airfoil)

        obj.addProperty(
            "App::PropertyEnumeration",
            "airfoil_type",
            "Wing",
            "The airfoil type"
        ).airfoil_type = [en.value for en in airfoil.AirfoilType]

        obj.addProperty(
            "App::PropertyLink",
            "planform",
            "Wing",
            "A sketch of the wing planform"
        ).planform = None
        # obj.addObject(obj.planform)

        obj.addProperty(
            "App::PropertyLink",
            "elevation_path",
            "Wing",
            "A sketch giving the wing extent through the planform"
        ).elevation_path = None
        # obj.addObject(obj.path)

        obj.addProperty(
            "App::PropertyQuantity",
            "num_sections",
            "Wing",
            "The number of wing sections to generate along the path"
        ).num_sections = 5

        

        # self.path_helper = PathHelper(path.Shape.Edges)

        # planform_helper = Planform(planform.Shape.Edges)

        # TODO: this wants to be encapsulated somewhere
        # rib_list: List[Rib] = []
        # rib_poses: List[RibPose] = self.path_helper.get_rib_poses(num_sections)
        # for pose in rib_poses:
            
        #     # get the angle needed to rotate a rib section so its normal aligns
        #     # with the path tangent
        #     root_norm = App.Vector(-1,0,0)
        #     pf_dist, min_y = planform_helper.get_rib_length_at(pose.position, root_norm)

        #     next_rib = \
        #         Rib(root_airfoil,
        #             root_norm,
        #             pose,
        #             pf_dist,
        #             min_y
        #         )

        #     next_af = next_rib.airfoil

        #     rib_list.append(next_rib)

        #     obj.addObject(next_af)

        # r0 = rib_list[0]
        # r1 = rib_list[num_sections-2]
        # r2 = rib_list[num_sections-1]

        # fs_loft = self.__make_spar("front-spar", r0, 0.2, r1, 0.2, 4.0, 8.0, WingEdge.LEADING)
        # self.__make_spar_penetrations(rib_list, fs_loft)

        # rs_loft = self.__make_spar("rear-spar", r0, 0.33, r2, 0.5, 3.0, 3.0, WingEdge.TRAILING)
        # self.__make_spar_penetrations(rib_list, rs_loft)
        
<<<<<<< HEAD
        # # generate the lightening hole sketches
        # for rib in rib_list:
        #     lh_sk = rib_hole_generators.create_lightening_hole_sketch(rib.airfoil, rib.interferences)
        #     rib.structure = lh_sk
            # obj.addObject(lh_sk)

=======
>>>>>>> 07db736b
        # Add this last, or chaos ensues
        obj.Proxy = self

    def __make_spar_penetrations(self, rib_list: List[Rib], fs_loft: Part.Shape) -> List[Sketcher.Sketch]:
        for rib in rib_list:
            rib_face: Part.Feature = Part.makeFace([rib.airfoil.Shape.copy()], "Part::FaceMakerSimple")
            rib_face = Part.show(rib_face, "rib_face")
            rib_face.Shape = rib_face.Shape.transformGeometry(rib.airfoil.Placement.Matrix.inverse())
            rib_face.Placement = rib.airfoil.Placement
            
            sec: Part.Feature = App.ActiveDocument.addObject("Part::Section", "spar-section")
            sec.Base = fs_loft
            sec.Tool = rib_face
            sec.recompute()
            sec.Shape = sec.Shape.transformGeometry(rib_face.Placement.Matrix.inverse())
            spar_hole: Sketcher.Sketch = Draft.make_sketch([sec.Shape], autoconstraints=True, name="spar_hole")
            if spar_hole is not None:
                spar_hole.Placement = rib_face.Placement
                spar_hole.recompute()
                rib.interferences.append(spar_hole)
                
            App.ActiveDocument.removeObject(sec.Name)

    
    def __make_spar(
            self, 
            name: str,
            first_rib: Rib, first_frac: float, 
            last_rib: Rib, last_frac: float,
            width: float, height: float,
            edge: WingEdge) -> Part.Shape:
        
        p0_r = self.__get_spar_point(first_rib.airfoil, first_frac, edge)
        p0_r = Part.show(p0_r)
        p0_r.ViewObject.PointColor = utilities.BLUE(1.0)
        p0_r.ViewObject.PointSize = 10.0

        p0_t = self.__get_spar_point(last_rib.airfoil, last_frac, edge)
        p0_t = Part.show(p0_t)
        p0_t.ViewObject.PointColor = utilities.BLUE(1.0)
        p0_t.ViewObject.PointSize = 10.0

        fs_root_sk = make_spar_cuboid_profile(width, height, name+"-root")
        fs_root_sk.Placement.rotate(
            App.Vector(0,0,0),
            p0_r.Placement.Rotation.Axis,
            math.degrees(p0_r.Placement.Rotation.Angle)
        )
        fs_root_sk.Placement.Base += p0_r.Placement.Base
        fs_root_sk.recompute()

        fs_tip_sk = make_spar_cuboid_profile(width, height, name+"-tip")
        fs_tip_sk.Placement.rotate(
            App.Vector(0,0,0),
            p0_t.Placement.Rotation.Axis,
            math.degrees(p0_t.Placement.Rotation.Angle)
        )
        fs_tip_sk.Placement.Base += p0_t.Placement.Base
        fs_tip_sk.recompute()

        fs_loft: Part.Feature = App.ActiveDocument.addObject("Part::Loft", name)
        fs_loft.Sections = [fs_root_sk, fs_tip_sk]
        fs_loft.Solid = True
        fs_loft.Ruled = False
        fs_loft.Closed = False

        return fs_loft

    def __get_spar_point(
            self, 
            airfoil: Sketcher.Sketch, 
            edge_fraction: float,
            wing_edge: WingEdge
        ) -> Part.Vertex:
        orig_pose: Part.Placement = airfoil.Placement
        airfoil.Placement = utilities.xy_placement

        af_bbox = airfoil.Shape.BoundBox

        x_fs: float
        if wing_edge == WingEdge.LEADING:
            x_fs = af_bbox.XMin + af_bbox.XLength*edge_fraction
        else:
            x_fs = af_bbox.XMax - af_bbox.XLength*edge_fraction

        fs_line = Part.makeLine(App.Vector(x_fs, af_bbox.YMax+10, 0), App.Vector(x_fs, af_bbox.YMin-10, 0))
        e_l: Part.Curve = fs_line.Edges[0].Curve

        e_list = airfoil.Shape.Edges

        pts: List[Tuple[float,float]]
        for e in e_list:
            pts = e_l.intersect2d(e.Curve, Part.Plane(App.Vector(0,0,0), App.Vector(0,0,1)))
            if len(pts) > 0:
                break

        pts.sort(key=lambda y: y[1], reverse=True)
        
        p_top = pts[0]
        p_bot = pts[1]

        mid_pt = App.Vector(x_fs, (p_top[1] + p_bot[1])/2, 0)
        p_m = Part.Point(App.Vector(0,0,0)).toShape()
        p_m.Placement.Base = mid_pt

        airfoil.Placement = orig_pose

        ob = p_m.Placement.Base

        p_m.Placement.rotate(
            -ob, 
            orig_pose.Rotation.Axis, 
            math.degrees(orig_pose.Rotation.Angle)
        )
        
        p_m.Placement.Base += orig_pose.Base

        return p_m

    def onChanged(self, obj: App.DocumentObject, property: str) -> None:

        properties: List[str] = ["airfoil_type", "planform", "elevation_path", "num_sections"]
    
        if property in properties:
            print("updated property: " + property)

        if obj.planform is not None and obj.elevation_path is not None:
            if property in properties:
                print("doing an update!")
                self.execute(obj)


        # property_list: List[str] = ["root_airfoil", "planform", "path", "num_sections"]

        # for prop in property_list:
        #     if not hasattr(obj, prop):
        #         return

        # if property in property_list:
        #     self.execute(obj)

    def attach(self, obj: App.DocumentObject) -> None:
        obj.addExtension("App::OriginGroupExtensionPython")
        obj.Origin = App.ActiveDocument.addObject("App::Origin", "Origin")

    def execute(self, obj: App.DocumentObject) -> None:

        if obj.planform is None and obj.elevation_path is None:
            return

        path_helper = PathHelper(obj.elevation_path.Shape.Edges)
        planform_helper = Planform(obj.planform.Shape.Edges)

        rib_list: List[Rib] = []
        rib_poses: List[RibPose] = path_helper.get_rib_poses(int(obj.num_sections))
        af_data = airfoil.load(os.path.expanduser(obj.airfoil_type))
        root_af = af_data.to_sketch(100)
        for pose in rib_poses:
            
            # get the angle needed to rotate a rib section so its normal aligns
            # with the path tangent
            root_norm = App.Vector(-1,0,0)
            pf_dist, min_y = planform_helper.get_rib_length_at(pose.position, root_norm)

            # lets make this take a non-docobject sketch
            next_rib = \
                Rib(root_af,
                    root_norm,
                    pose,
                    pf_dist,
                    min_y
                )

            next_af = next_rib.airfoil

            rib_list.append(next_rib)

            obj.addObject(next_af)



class WingViewProvider():
    def __init__(self, vobj: App.Gui.ViewProviderDocumentObject) -> None:
        vobj.Proxy = self
        self.Object = vobj.Object
        self.attach(vobj)

    def getIcon(self) -> str:
        return None
    
    def attach(self, vobj: App.Gui.ViewProviderDocumentObject) -> None:
        vobj.addExtension("Gui::ViewProviderOriginGroupExtensionPython")
        vobj.Proxy = self
        self.Object = vobj.Object
        self.ViewObject = vobj
        
    def onDelete(self, vobj: App.Gui.ViewProviderDocumentObject, subelements: Tuple[str]) -> bool:
        return True
    
    def onChanged(self, vobj: App.Gui.ViewProviderDocumentObject, prop: str) -> None:
        pass
    <|MERGE_RESOLUTION|>--- conflicted
+++ resolved
@@ -1,8 +1,3 @@
-<<<<<<< HEAD
-from . import airfoil
-from . import rib_hole_generators
-=======
->>>>>>> 07db736b
 from . import utilities
 import Draft
 from enum import Enum
@@ -338,18 +333,9 @@
         # fs_loft = self.__make_spar("front-spar", r0, 0.2, r1, 0.2, 4.0, 8.0, WingEdge.LEADING)
         # self.__make_spar_penetrations(rib_list, fs_loft)
 
-        # rs_loft = self.__make_spar("rear-spar", r0, 0.33, r2, 0.5, 3.0, 3.0, WingEdge.TRAILING)
-        # self.__make_spar_penetrations(rib_list, rs_loft)
-        
-<<<<<<< HEAD
-        # # generate the lightening hole sketches
-        # for rib in rib_list:
-        #     lh_sk = rib_hole_generators.create_lightening_hole_sketch(rib.airfoil, rib.interferences)
-        #     rib.structure = lh_sk
-            # obj.addObject(lh_sk)
-
-=======
->>>>>>> 07db736b
+        rs_loft = self.__make_spar("rear-spar", r0, 0.33, r2, 0.5, 3.0, 3.0, WingEdge.TRAILING)
+        self.__make_spar_penetrations(rib_list, rs_loft)
+        
         # Add this last, or chaos ensues
         obj.Proxy = self
 
